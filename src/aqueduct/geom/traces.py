# -*- coding: utf-8 -*-
import numpy as np
from scipy.spatial.distance import pdist


################################################################################
# traces utils and helpers

def diff(trace):
    """
    This function calculates the distance between 2 given points.

    :param trace: coordinates in numpy array object
    :return: distance between points
    """
    # trace - 3D coordinates
    # returns distances between coordinates
    assert isinstance(trace, np.ndarray), "Trace should be of np.ndarray type, %r submited instead." % type(trace)
    assert len(trace.shape) == 2, "Traces should be 2d, %dd submited instead (trace no. %d)" % len(trace.shape)

    n = len(trace)
    if n < 2:
        return None

    trace_diff = []
    for nr, row in enumerate(trace[:-1]):
        trace_diff.append(float(pdist(np.vstack((row, trace[nr + 1])), metric='euclidean')))

    return np.array(trace_diff)


def tracepoints(start, stop, nr):
    """
    :param start: coordinates of the first point as a numpy array object
    :param stop: coordinates of the second point as a numpy array object
    :param nr: number of elements between the first and second point
    :return: two-dimentional numpy array; number of dimentions depends on nr parameter
    """
    # returns points between start and stop as linear interpolations
    # if nr == 1 then midpoint is returned
    return np.array([np.linspace(cb, ce, nr + 2)[1:-1] for cb, ce in zip(start, stop)]).T


def midpoints(paths):
    """
    The function returns a tuple of numpy arrays extended with mid point spanning last and first element(column)
     of these arrays.

    :param paths: a tuple of 2-dimentional np.arrays that hold 3D coordinates; each element holds one trace, all elements are supposed to make one path divided in to sections
    :return: paths elements with additional mid points as a generator object
    """
    # paths - a tuple of 2d np.arrays that hold 3D coordinates, each element holds one trace, all elements are supposed to make one path divided in to sections
    # yields paths elements with additional mid points
    # if input paths is follwoing:
    #   11111 33333 55555
    # function yields the same elements plus midpoints:
    #   111112 2333334 455555
    assert isinstance(paths, tuple), "Paths should be of tuple type, %r submitted instead." % type(paths)
    for nr, trace in enumerate(paths):
        assert isinstance(trace,
                          np.ndarray), "Traces should be of numpy.ndarray type, %r submited instead (trace no. %d)" % (
            type(trace), nr)
        # assert len(trace.shape) == 2, "Traces should be 2d, %dd submited instead (trace no. %d)" %(len(trace.shape),nr)

    n = len(paths)
    last_trace = None
    if n > 1:
        for nr, trace in enumerate(paths):
            # find past and next trace
            past = []
            if nr - 1 >= 0:
                if paths[nr - 1].size > 0:
                    past = paths[nr - 1][-1]
            next = []
            if nr + 1 < n:
                if paths[nr + 1].size > 0:
                    next = paths[nr + 1][0]
            # calculate midpoints if relevant
            if len(trace) > 0:
                if len(past) > 0:
                    midp = tracepoints(past, trace[0], 1)
                    trace = np.vstack((midp, trace))
                if len(next) > 0:
                    midp = tracepoints(trace[-1], next, 1)
                    trace = np.vstack((trace, midp))
            yield trace
    else:
        yield paths[0]


def length_step_std(trace):
    """
    This function calculates sum, mean and standard deviation from all segments of a trace.

    :param trace: coordinates of points as numpy array
    :return: a tuple with basics statistics of a trace
    """
    # trace - 3D coordinates
    # calculates diff over trace and returns sum, mean and std of diff
    # if trace is empty or have length < 2 nans are returned
    if len(trace) < 2:
        return float('nan'), float('nan'), float('nan')
    d = diff(trace)
    return np.sum(d), np.mean(d), np.std(d)


def derrivative(values):
    # values - 3D coordinates
    # calculates derrivative of lenght of trace
    # uses diff but yields the same number of values as in input data
    # this is done by interpolation and applying simple correction
    diff = np.diff(values)
    size = len(diff)
    correction = 1. / (size + 1)  # this correct values so after integration they are closer to expected value
    # This was calculated by following experiment:
    # w = []
    # for q in range(10000):
    #     r = np.cumsum(np.random.rand(10000))
    #     w.append(r[-1]/sum(list(traces.derrivative(r))))
    # np.mean(w) # w is of narmal distribution

    for nr in range(size + 1):
        if nr == 0:
            yield diff[0] - correction  # begin
        elif nr == size:
            yield diff[-1] - correction  # end
        else:
            yield (diff[nr - 1] + diff[nr]) / 2. - correction


# todo : aby zaoszczedzic na obliczeniach mozna pomijac takie katy(lub zwracac 0), ktorych zwracane wartosci są bardzo,bardzo małe (rzedu np 10**-4)-> np kat 0.005 rad to 0,29stopnia miary łukowej
# wektory: promień atomu wodoru to 0.529A

################################################################################
# vectors, triangles and angles helpers

def vector_norm(V):
    """

    :param V: a vector in a form of array-like object, tuple or a list
    :return: normalized length of a vector
    """
    # calculate length of physical vector based on it's coordinates
    # input: tuple or a list
    # output: float
    # return np.sqrt(np.dot(V, V.conj()))
    return np.sqrt(np.dot(V, V))
    # return np.linalg.norm(V)


def triangle_angles(A, B, C):
    """
    Parameters are coordinates of points which are tops of triangle. The function calculates angles in a triangle formed by given coordinates.

    :param A: coordinates of the first point
    :param B: coordinates of the second point
    :param C: coordinates of the third point
    :return: list of arguments where angle is given in radians , the output is as follow: [BAC,CAB,ABC]
    """
    # http://stackoverflow.com/questions/5122372/angle-between-points
    # A,B,C are point in the space
    # input: 3 space coords of points (as tuple or list)
    # returns list of arguments where angle is given in radians , the output is as follow: [BAC,CAB,ABC]
    A, B, C = map(np.array, (A, B, C))
    a = C - A
    b = B - A
    c = C - B
    angles = []
    for e1, e2 in ((a, b), (a, c), (b, -c)):
        num = np.dot(e1, e2)
        denom = vector_norm(e1) * vector_norm(e2)
        angles.append(np.arccos(np.clip(num / denom, -1, 1)))  # cliping values in to [-1,1]
        if np.isnan(angles[-1]):
            angles[-1] = 0.
    return angles


def triangle_angles_last(A, B, C):
    """
    Parameters are coordinates of points which are tops of triangle. The function calculates the [ABC] angle.

    :param A: coordinates of the first point [A top]
    :param B: coordinates of the second point [B top]
    :param C: coordinates of the third point [C top]
    :return: list with one value of ABC angle in radians
    """
    # http://stackoverflow.com/questions/5122372/angle-between-points
    # A,B,C are point in the space
    # input: 3 space coords of points (as tuple or list)
    # returns list with one value of ABC angle in radians
    A, B, C = map(np.array, (A, B, C))
    a = C - A
    b = B - A
    c = C - B
    angles = []
    for e1, e2 in ((b, -c),):
        num = np.dot(e1, e2)
        denom = vector_norm(e1) * vector_norm(e2)
        angles.append(np.arccos(np.clip(num / denom,-1,1))) # cliping values in to [-1,1]
    return angles


def triangle_height(A, B, C):
    """
    Parameters are coordinates of points which are tops of triangle. The function calculates the ABC triangle height.

    :param A: coordinates of the first point [A top]
    :param B: coordinates of the second point [B top]
    :param C: coordinates of the third point [C top]
    :return: one value of ABC triangle height
    """
    # a is head
    # input: 3 space coords of points (as tuple or list)
    # output float, value of triangle height
    angles = triangle_angles_last(A, B, C)  # ta funkcja zwraca tylko 1 element
    A, B, C = map(np.array, (A, B, C))
    c = vector_norm(B - A)
    h = np.sin(angles[-1]) * c
    if np.isnan(h):
        h = 0.
    return h



def vectors_angle(A, B):
    """
    This function calculates the angle between two given vectors (starting from the [0,0,0] to the given coordinates.

    :param A: coordinates of the first point which is the end of the vector
    :param B: coordinates of the second point which is the end of the vector
    :return: the angle between vectors in question (in radians)
    """
    angle = np.arccos(np.dot(A, B) / (vector_norm(A) * vector_norm(B)))
    if np.isnan(angle):
        return 0.0
    return angle


def vectors_angle_alt(A, B):
    """
    This function calculates the angle between two given vectors (starting from the [0,0,0] to the given coordinates
     - alternative method.

    :param A: coordinates of the first point which is the end of the vector
    :param B: coordinates of the second point which is the end of the vector
    :return: the angle between vectors in question (in radians)
    """
    return np.arccos(np.clip(np.dot(A / vector_norm(A), B / vector_norm(B)), -1.0, 1.0))


def vectors_angle_alt_anorm(A, B, A_norm):
    """
    This function calculates the angle between two given vectors (starting from the [0,0,0] to the given coordinates
     - alternative method with additional A_norm holding norm of A.

    :param A: coordinates of the first point which is the end of the vector
    :param B: coordinates of the second point which is the end of the vector
    :param A_norm: additional parameter holding normalized of vector A
    :return: the angle between vectors in question (in radians)
    """
    return np.arccos(np.clip(np.dot(A / A_norm, B / vector_norm(B)), -1.0, 1.0))


def vectors_angle_anorm(A, B, A_norm):
    """
    This function calculates the angle between two given vectors (starting from the [0,0,0] to the given coordinates
     using additional A_norm holding norm of A.

    :param A: coordinates of the first point which is the end of the vector
    :param B: coordinates of the second point which is the end of the vector
    :param A_norm: additional parameter holding normalized of vector A
    :return: the angle between vectors in question (in radians)
    """
    norm2 = A_norm * vector_norm(B)
    if norm2 == 0.:
        return 0.
    angle = np.clip(np.dot(A, B) / norm2, -1., 1.)
    if np.isnan(angle):
        return 0.
    return np.arccos(angle)

################################################################################
# Linearization classes

# poprawiony algorytm
class LinearizeOneWay(object):
    def here(self, coords):
        # coords - 3D coordintates of a trace
        # yields indices of coords which is a staring point of linear fragments of the trace and the next point after
        # enf of linear segment; done in one way
        """
        This function simplifies the trace by removing the redundant, linear points
        :param coords: 3D coordinates of a trace as an array-like object
        :return: indices of coordinates which are a staring and ending points of linear fragments and other non-linear
        points of the trace
        """
        size = len(coords)
        yield 0
        if size <= 3:
            yield 2
        else:
            for sp in range(size - 2):
                ep = sp + 3
                if self.is_linear(coords[sp:ep]):
                    continue
                yield sp + 1
                continue
            yield size - 1


class LinearizeHobbit(LinearizeOneWay):
    def and_back_again(self, coords):
        # coords - 3D coordintates of a trace
        # yields indices of coords that spans linear fragments of the trace; done in opposite way than in one way
        size = len(coords)
        return (size - e - 1 for e in self.here(coords[::-1]))

    def __call__(self, coords):
        # coords - 3D coordintates of a trace
        # wrapper that uses here and and_back_again methods to get merged uniq and sorted indices of coords that spans linear fragments of the trace
        # returns these points from coords that are linear simplification of coords
        # __call__ is required by child classes
        here = self.here(coords)
        and_back_again = self.and_back_again(coords)
        linearize = sorted(list(set(list(here) + list(and_back_again))))
        return coords[linearize]


class LinearizeRecursive(object):
    """
    Base class for linearization methods classes.

    It implements recursive algorithm.
    """

    def here(self, coords, depth=0):
        """
        Core of recursive linearization argorithm.

        It checks if the first, the last and the middle point are linear according to the criterion. The middle point is a selected point that is in the middle of length of the paths made by input coordinates.

        If these points are linear their indices are returned. Otherwise, coordinates are split into two parts. First part spans points from the first point to the middle point (inclusive) and the second part spans points from the middle (inclusive) to the last point. Next, these two parts are submitted recursively to :meth:`here`.

        Results of these recursive calls are joined, redundant indices are removed and sorted result is returned.

        :param numpy.ndarray coords: Input coordinates.
        :param int depth: Depth of recurence.
        :return: Indices of ``coords`` points that can be used instead of all points in visulatization.
        :rtype: list of int
        """
        # klasa nie ma zdefiniowanej metody is_linear
        depth += 1

        lengths = np.hstack(([0], np.cumsum(diff(coords))))
        size = len(lengths)
        if size <= 3:
            return range(size)
        sp = 0
        ep = size - 1
        mp = int(np.argwhere(lengths > max(lengths) / 2)[0])

        if mp == sp:
            mp += 1
        if mp == ep:
            mp -= 1

        if self.is_linear(coords[[sp, mp, ep]], depth=depth):
            return [sp, mp, ep]
        return sorted(
            list(set(self.here(coords[:mp + 1], depth=depth) + [e + mp for e in self.here(coords[mp:], depth=depth)])))

    def __call__(self, coords):
        # returns these points from coords that are linear simplification of coords
        # __call__ is required by child classes
        here = self.here(coords)
        return coords[here]

################################################################################
# Linearize criteria

class TriangleLinearize(object):
    def __init__(self, threshold = 0.01):
        # threshold - maximal allowed sum of heights of triangles made of beginning, end and all middle points
        ## bardzo ostre kryterium!!
        self.threshold = threshold

    def is_linear(self, coords, **kwargs):
        # coords - 3D coordintates of a trace
        # returns True if coords make a straight line
        # criterion of linearity:
        # if sum of heights of triangles made of beginning, end and all middle points does not exceed threshold coords are linear
        list_of_h = list()
        for head in coords[1:-1]:
            list_of_h.append(triangle_height(head, coords[0], coords[-1]))
            # print list_of_h, sum(list_of_h)
            if sum(list_of_h) > self.threshold:
                return False
        return True

class VectorLinearize(object):
    """
    Base class for linearization methods classes.

    It implements vector linearization criterion.
    """

    def __init__(self, treshold = 0.05236):
        # TODO: Add docs
        self.treshold = treshold

    def is_linear_core(self, coords, depth=None):
        """
        Method checks if input coordinates are linear according to the threshold and depth.

        It begins with calculation of the threshold. If `depth` is None it is set to 1. Current threshold is calculated with following simple equation:

        .. math::

            threshold_{current} = threshold_{initial} * (2 - 0.9^{depth})

        Next, in a loop over all points but the first and the last the angle is calculated between two vectors. The first one made by the point and the first point, and the second vector made by the last and the first point. If any of the calculated angles is bigger the the treshold methods returns False; otherwise method returns True.

        :param numpy.ndarray coords: Coordinates for which linearization criterion is checked.
        :param int depth: Depth of recurence.
        :return: True if input coordinates are linear and False otherwise.
        :rtype: bool
        """
        if depth is None:
            depth = 1

        treshold = self.treshold + self.treshold * (1 - 0.9 ** depth)  # FIXME: magic constant!

        V = coords[-1] - coords[0]
        V_norm = vector_norm(V)
        for cp in coords[:-1]:
            V_sum = cp - coords[0]
            if vectors_angle_anorm(V, V_sum, V_norm) > treshold:
                return False
        return True

    def is_linear(self, coords, depth=None, **kwargs):

        """
        For more detail see :meth:`is_linear_core` which is used as the criterion of linearity in this method.

        :param numpy.ndarray coords: Coordinates for which linearization criterion is checked.
        :param int depth: Depth of recurence.
        :return: True if input coordinates are linear and False otherwise. Criterion is checked for coordinates in normal and reverse order.
        :rtype: bool
        """
        if not self.is_linear_core(coords, depth=depth):
            return False
        elif not self.is_linear_core(coords[::-1], depth=depth):
            return False
        return True

################################################################################
# Concrete classes for linearization

class LinearizeRecursiveVector(LinearizeRecursive, VectorLinearize):
    """
    ..  _simply_smooths_details:

    Class provides recursive linearization of coordinates with :class:`LinearizeRecursive` algorithm and the criterion of linearity implemented by :class:`VectorLinearize`. This is default method.
    """
    pass

class LinearizeRecursiveTriangle(LinearizeRecursive, TriangleLinearize):
    """
    Class provides recursive linearization of coordinates with :class:`LinearizeRecursive` algorithm and the criterion of linearity implemented by :class:`TriangleLinearize`.
    """
    pass


class LinearizeHobbitVector(LinearizeHobbit, VectorLinearize):
    """
    Class provides recursive linearization of coordinates with :class:`LinearizeHobbit` algorithm and the criterion of linearity implemented by :class:`VectorLinearize`.
    """
    pass

class LinearizeHobbitTriangle(LinearizeHobbit, TriangleLinearize):
    """
    Class provides recursive linearization of coordinates with :class:`LinearizeHobbit` algorithm and the criterion of linearity implemented by :class:`TriangleLinearize`.
    """
    pass


class LinearizeOneWayVector(LinearizeOneWay, VectorLinearize):
    """
    Class provides recursive linearization of coordinates with :class:`LinearizeOneWay` algorithm and the criterion of linearity implemented by :class:`VectorLinearize`.
    """
    pass

<<<<<<< HEAD
def derrivative(values):
    # FIXME: This function is porbably completely wrong! AP is going to rewrite it.
    # values - 3D coordinates
    # calculates derrivative of lenght of trace
    # uses diff but yields the same number of values as in input data
    # this is done by interpolation and applying simple correction
    diff = np.diff(values)
    size = len(diff)
    correction = 1. / (size + 1)  # this correct values so after integration they are closer to expected value
    # This was calculated by following experiment:
    # w = []
    # for q in range(10000):
    #     r = np.cumsum(np.random.rand(10000))
    #     w.append(r[-1]/sum(list(traces.derrivative(r))))
    # np.mean(w) # w is of narmal distribution
=======
class LinearizeOneWayTriangle(LinearizeOneWay, TriangleLinearize):
    """
    Class provides recursive linearization of coordinates with :class:`LinearizeOneWay` algorithm and the criterion of linearity implemented by :class:`TriangleLinearize`.
    """
    pass
>>>>>>> ca881345

################################################################################<|MERGE_RESOLUTION|>--- conflicted
+++ resolved
@@ -105,6 +105,7 @@
 
 
 def derrivative(values):
+    # FIXME: This function is porbably completely wrong! AP is going to rewrite it.
     # values - 3D coordinates
     # calculates derrivative of lenght of trace
     # uses diff but yields the same number of values as in input data
@@ -126,7 +127,6 @@
             yield diff[-1] - correction  # end
         else:
             yield (diff[nr - 1] + diff[nr]) / 2. - correction
-
 
 # todo : aby zaoszczedzic na obliczeniach mozna pomijac takie katy(lub zwracac 0), ktorych zwracane wartosci są bardzo,bardzo małe (rzedu np 10**-4)-> np kat 0.005 rad to 0,29stopnia miary łukowej
 # wektory: promień atomu wodoru to 0.529A
@@ -491,28 +491,10 @@
     """
     pass
 
-<<<<<<< HEAD
-def derrivative(values):
-    # FIXME: This function is porbably completely wrong! AP is going to rewrite it.
-    # values - 3D coordinates
-    # calculates derrivative of lenght of trace
-    # uses diff but yields the same number of values as in input data
-    # this is done by interpolation and applying simple correction
-    diff = np.diff(values)
-    size = len(diff)
-    correction = 1. / (size + 1)  # this correct values so after integration they are closer to expected value
-    # This was calculated by following experiment:
-    # w = []
-    # for q in range(10000):
-    #     r = np.cumsum(np.random.rand(10000))
-    #     w.append(r[-1]/sum(list(traces.derrivative(r))))
-    # np.mean(w) # w is of narmal distribution
-=======
 class LinearizeOneWayTriangle(LinearizeOneWay, TriangleLinearize):
     """
     Class provides recursive linearization of coordinates with :class:`LinearizeOneWay` algorithm and the criterion of linearity implemented by :class:`TriangleLinearize`.
     """
     pass
->>>>>>> ca881345
 
 ################################################################################