"""
Module comprises convieniences functions and definitios for logging
purposes including progress bar helpers.
"""

# __all__ = ['debug','info','warning','error','critical','pbar']

import logging
from os import linesep
from sys import stderr
import time
import datetime

gregorian_year_in_days = 365.2425
'''Length of Gregorian year in days. Average value. Source: https://en.wikipedia.org/wiki/Year'''


def smart_time_string(s, rl=0, t=1.1, maximal_length=None, maximal_units=5):
    """
    Function transforms time in seconds to nicely formatted string of
    length defined by :attr:`maximal_length`. Depending on number of seconds time is represented with
    one or more of the following units:

    ========= =================
    Unit name Unit abbreviation
    ========= =================
    seconds   s
    minutes   m
    hours     h
    days      d
    years     y
    ========= =================

    Maximal number of units used in time string can be set with :attr:`maximal_units`.

    :param int s: Input time in seconds.
    :param int rl: Number of units already used for representing time.
    :param float t: Exces above standard number of current time units.
    :param int maximal_length: Maximal length of the output string. Must be greater then 0.
    :param int maximal_units: Maximal number of units used in the output string. Must be greater then 0 and lower then 6.

    :return: string of nicely formated time
    :rtype: str
    """
    # assert isinstance(maximal_length, (int, long))
    # assert maximal_length > 0
    assert isinstance(maximal_units, (int, long))
    assert maximal_units > 0
    assert maximal_units < 6

    output = ''
    rl += 1
    if rl > maximal_units:
        output = ''
    else:
        # seconds
        if s < t * 60:
            output = "%2.2d s" % s
        elif s < t * 3600:
            output = ("%2.2d m" % (int(s) / 60)) + ' ' + smart_time_string(int(s) % 60, rl).strip()
        elif s < t * 3600 * 24:
            output = ("%2.2d h" % (int(s) / 3600)) + ' ' + smart_time_string(int(s) % 3600, rl).strip()
        elif s < t * 3600 * 24 * gregorian_year_in_days:
            output = ("%d d" % (int(s) / (3600 * 24))) + ' ' + smart_time_string(int(s) % (3600 * 24), rl).strip()
        elif True:
            output = ("%d y" % (int(s) / (3600 * 24 * gregorian_year_in_days))) + ' ' + smart_time_string(
                int(s) % (3600 * 24 * gregorian_year_in_days), rl).strip()
    if maximal_length:
        return (output + " " * maximal_length)[:maximal_length]
    return output


###################################
# vis separators

def gsep(sep='-', times=72, length=None):
    """
    Generic separator.

    :param str sep: Element(s) of separator.
    :param int times: Number of times :attr:`sep` is printed.
    :param int length: Optional maximal length of output.
    :return: String separator.
    :rtype: str
    """
    return (sep * times)[:length]


def tsep(line):
    """
    :param str line: Input line.
    :return: Returns default :func:`gsep` of length of :attr:`line`.
    """
    return gsep(sep='-', times=len(line))


def underline(line):
    """
    :param str line: Input line.
    :return: String made by concatenation of :attr:`line`, :mod:`os.linesep`, and output of :func:`tsep` called with :attr:`line`.
    :rtype: str
    """
    uline = line
    uline += linesep
    uline += tsep(line)
    return uline


def thead(line):
    """
    :param str line: Input line.
    :return: String made by concatenation of output of :func:`tsep` called with :attr:`line`, :attr:`line`, :mod:`os.linesep`, and again output of :func:`tsep` called with :attr:`line`.
    :rtype: str
    """
    header = tsep(line)
    header += linesep
    header += line
    header += linesep
    header += tsep(line)
    return header


###################################


class SimpleProgressBar(object):
<<<<<<< HEAD
    '''
    Simple progress bar displaying progress with percent indicator, progress bar and ETA.
    Progress is measured by iterations.

    :cvar str rotate: String comprising characters with frames of a rotating toy.
    :cvar int barlenght: Length of progress bar.
=======
    """
    Simple progress bar displaying progress with percent idicator, brogress bar and ETA.
    Progress is measured by iterations.

    :cvar str rotate: String comprising characters with frames of a rotating toy.
>>>>>>> bb857ccb

    :ivar int maxval: maximal number of iterations
    :ivar int current: current number of iterations
    :ivar bool overrun_notice: if True, overrun above :ivar:`maxval` iterations causes insert of newline
    :ivar bool overrun: flag of overrun
    :ivar int begin: time in seconds at the initialization of the :class:`SimpleProgressBar` class.
    :ivar int tcurrent: time in seconds of current iteration
    """

    rotate = '\\|/-'
    # rotate = '<^>v'
    # rotate = '.:|:.'
    # rotate = 'x+'

    barlenght = 24

    def __init__(self, mess=None, maxval=None):
<<<<<<< HEAD
        '''
        :param int maxval: Maximal number of iterations stored to :attr:`maxval`.
        :param str mess: Optional message displayed at progress bar initialization.
        '''
=======
        """
        :param int maxval: maximal number of iterations stored to :ivar:`maxval`

        """
>>>>>>> bb857ccb

        assert isinstance(maxval, (int, long))
        if maxval < 1:
            self.maxval = 1
        else:
            self.maxval = maxval

        self.current = 0

        self.overrun_notice = True
        self.overrun = False

        self.begin = time.time()
        self.tcurrent = self.begin

        self.last_rotate_time = self.begin
        self.last_rotate_idx = 0

        if mess is not None:
            message(mess)
        self.show()

    def bar(self):
        barval = int(self.percent() / 100 * self.barlenght)
        if barval > self.barlenght:
            barval = self.barlenght
        bar = '#' * barval
        if self.current:
            if self.tcurrent - self.last_rotate_time > 1. / 4:  # FIXME: magic constant, remove it!
                self.last_rotate_idx += 1
                self.last_rotate_time = self.tcurrent
            if self.last_rotate_idx > len(self.rotate) - 1:
                self.last_rotate_idx = 0
            bar += self.rotate[self.last_rotate_idx]
        bar += ' ' * self.barlenght
        return '[%s]' % bar[:self.barlenght]

    def ETA(self):
        """
        Returns ETA calculated on the basis of current number of iterations
        :attr:`current` and current time :attr:`tcurrent`. If number of
        iterations is 0 returns ``?``.
        Time is formated wiht :func:`smart_time_string`.

<<<<<<< HEAD
        :return: ETA as string.
=======
        :return: ETA time
>>>>>>> bb857ccb
        :rtype: str
        """
        if self.current == 0:
            return '?'
        diff = self.tcurrent - self.begin
        periteration = diff / self.current
        expected = periteration * self.maxval
        eta = periteration * (self.maxval - self.current)

        return smart_time_string(eta)

    def percent(self):
        """
        Returns float number of precent progress calculated in the basis
<<<<<<< HEAD
        of current number of iterations :attr:`current`. Should return
=======
        of current number of iterations :obj:`current`. Should return
>>>>>>> bb857ccb
        number between 0 and 100.

        :returns: percent progress number
        :rtype: float
        """
        percent = float(self.current) / float(self.maxval) * 100
        return percent

    def show(self):
        """
        Shows current progress.

        If value returned by :meth:`percent` is =< 100 then progres is printed as
        percent indicator leaded by ETA calculated by :meth:`ETA`.

        If value returned by :meth:`percent` is > 100 then progress is printed as
        number of iterations and total time.

        Progress bar is writen to standard error.
        """
        percent = self.percent()
        if percent > 100:
            if self.overrun_notice:
                stderr.write(linesep)
                self.overrun_notice = False
                self.overrun = True
            stderr.write("\r%d iterations out of %d. Total time: %s" % (self.current, self.maxval, self.ttime()))
        elif not self.overrun:
            stderr.write(
                "\r%3d%% %s ETA: %s" % (self.percent(), self.bar(), self.ETA()) + "\033[K")  # FIXME: magic constant!

    def update(self, step):
        """
        Updates number of current iterations :obj:`current` by one if :obj:`step` is > 0.
        Otherwise number of current iterations is not updated.
        In boths cases time of current iteration :obj:`tcurrent` is updated and
        :meth:`show` is called.

        :param int step: update step
        """
        if step > 0:
            if step == 1:
                self.current += 1
            else:
                self.current = step
        self.tcurrent = time.time()
        self.show()

    def ttime(self):
        """
        Calculates and returns total time string formated with :func:`smart_time_string`.

        :return: string of total time
        :rtype: str
        """
        return smart_time_string(self.tcurrent - self.begin)

    def finish(self):
        """
        Finishes progress bar. First, :meth:`update` is called with :obj:`step` = 0. Next message of total time
        is writen to standard error.
        """
        if self.current < self.maxval:
            self.update(self.maxval)
        else:
            self.update(0)
        stderr.write(linesep)
        stderr.write("Total time: %s" % self.ttime())
        stderr.write(linesep)


# TODO: try to add tqdm as an alternative for progressbarr which does not work very well in ipython


class pbar(object):
    """
    Progress bar wrapper class.
    It can use several types of progress bars, including :class:`SimpleProgressBar`. Additionaly, it can
    handle progress bars with following packages (must be installed separately):

    * progressbar
    * tqdm
    * pyprind

    :ivar int __maxval: maximal number of iterations
    :ivar str __kind: type of progress bar
    :ivar int __curval: current number of iterations
    :ivar __pbar: progress bar child object

    .. warning::

        :class:`SimpleProgressBar` is the only one kind of progress bar recommended.

<<<<<<< HEAD
    '''
=======
    """
>>>>>>> bb857ccb

    def __init__(self, maxval=100, kind='simple'):
        """
        :param int maxval: maximal number of iterations stored to :ivar:`__maxval` and passed child progress bar object
        :param str kind: type of progress bar, available types: simple, progressbar, tqdm, pyprind
        """

        assert kind in ['simple', 'progressbar', 'tqdm', 'pyprind']

        self.__kind = kind
        self.__maxval = maxval
        self.__curval = 0

        if self.__kind == "simple":
            self.__pbar = SimpleProgressBar(maxval=maxval)
        if self.__kind == "progressbar":
            import progressbar as pb
            widgets = [pb.Percentage(), ' ',
                       pb.Bar(), ' ',
                       pb.ETA()]
            self.__pbar = pb.ProgressBar(widgets=widgets, maxval=maxval).start()
        elif self.__kind == "tqdm":
            # it does not work as expected
            from tqdm import tqdm
            self.__pbar = tqdm(leave=True, ascii=True, total=maxval)
        elif self.__kind == "pyprind":
            import pyprind
            self.__pbar = pyprind.ProgBar(maxval)

    def update(self, val):
        """
        Updates progress bar with value of :obj:`val` parameter. Exact behavior depends
        on the type of progress bar.

        :param int val: value used to update progress bar
        """
        if self.__kind in ["tqdm", "pyprind"]:
            if val < 1:
                return
        if self.__kind in ["tqdm", "pyprind"]:
            self.__pbar.update()
        else:
            self.__pbar.update(val)

    def finish(self):
        """
        Finishes progress bar. It cals appropriate, if exist, method of child progress bar object.
        is writen to standard error.
        """
        if self.__kind in ["progressbar", "simple"]:
            self.__pbar.finish()
        if self.__kind == "tqdm":
            self.__pbar.close()


def get_str_timestamp():
    return str(datetime.datetime(*tuple(time.localtime())[:6]))


level = logging.WARNING
# format = linesep+'AQUARIUM:%(levelname)1.1s:[%(module)s|%(funcName)s@s%(lineno)d]:'+linesep+'%(message)s'
log_format = linesep + 'AQUARIUM:%(levelname)s:[%(module)s|%(funcName)s@s%(lineno)d]:' + linesep + '%(message)s'

logging.basicConfig(format=log_format, level=level)

debug = logging.debug
info = logging.info
warning = logging.warning
error = logging.error
critical = logging.critical


class fbm(object):
    # feedback message
    def __init__(self, info):
        message(info + '...', cont=True)

    def __enter__(self):
        return self

    def __exit__(self, typ, value, traceback):
        if typ is None:
            message("OK.")
        else:
            raise typ(value)

    def __call__(self, info):
        message(linesep + '\t' + info + '...', cont=True)


def message(mess, cont=False):
    """
    Prints message to standard error.

    :param str mess: message to print
    :param bool cont: if set True no new line is printed
    """
    if cont:
        print >> stderr, mess,
    else:
        print >> stderr, mess<|MERGE_RESOLUTION|>--- conflicted
+++ resolved
@@ -124,20 +124,12 @@
 
 
 class SimpleProgressBar(object):
-<<<<<<< HEAD
-    '''
+    """
     Simple progress bar displaying progress with percent indicator, progress bar and ETA.
     Progress is measured by iterations.
 
     :cvar str rotate: String comprising characters with frames of a rotating toy.
     :cvar int barlenght: Length of progress bar.
-=======
-    """
-    Simple progress bar displaying progress with percent idicator, brogress bar and ETA.
-    Progress is measured by iterations.
-
-    :cvar str rotate: String comprising characters with frames of a rotating toy.
->>>>>>> bb857ccb
 
     :ivar int maxval: maximal number of iterations
     :ivar int current: current number of iterations
@@ -155,17 +147,10 @@
     barlenght = 24
 
     def __init__(self, mess=None, maxval=None):
-<<<<<<< HEAD
-        '''
+        """
         :param int maxval: Maximal number of iterations stored to :attr:`maxval`.
         :param str mess: Optional message displayed at progress bar initialization.
-        '''
-=======
-        """
-        :param int maxval: maximal number of iterations stored to :ivar:`maxval`
-
-        """
->>>>>>> bb857ccb
+        """
 
         assert isinstance(maxval, (int, long))
         if maxval < 1:
@@ -210,11 +195,7 @@
         iterations is 0 returns ``?``.
         Time is formated wiht :func:`smart_time_string`.
 
-<<<<<<< HEAD
         :return: ETA as string.
-=======
-        :return: ETA time
->>>>>>> bb857ccb
         :rtype: str
         """
         if self.current == 0:
@@ -229,11 +210,7 @@
     def percent(self):
         """
         Returns float number of precent progress calculated in the basis
-<<<<<<< HEAD
         of current number of iterations :attr:`current`. Should return
-=======
-        of current number of iterations :obj:`current`. Should return
->>>>>>> bb857ccb
         number between 0 and 100.
 
         :returns: percent progress number
@@ -327,11 +304,7 @@
 
         :class:`SimpleProgressBar` is the only one kind of progress bar recommended.
 
-<<<<<<< HEAD
-    '''
-=======
-    """
->>>>>>> bb857ccb
+    """
 
     def __init__(self, maxval=100, kind='simple'):
         """
