#!/usr/bin/env python2
# -*- coding: utf-8 -*-

# Aqua-Duct, a tool facilitating analysis of the flow of solvent molecules in molecular dynamic simulations
# Copyright (C) 2016  Tomasz Magdziarz, Alicja Płuciennik, Michał Stolarczyk <info@aquaduct.pl>
#
# This program is free software: you can redistribute it and/or modify
# it under the terms of the GNU General Public License as published by
# the Free Software Foundation, either version 3 of the License, or
# (at your option) any later version.
#
# This program is distributed in the hope that it will be useful,
# but WITHOUT ANY WARRANTY; without even the implied warranty of
# MERCHANTABILITY or FITNESS FOR A PARTICULAR PURPOSE.  See the
# GNU General Public License for more details.
#
# You should have received a copy of the GNU General Public License
# along with this program.  If not, see <http://www.gnu.org/licenses/>.

import sys
from setuptools import find_packages, setup

<<<<<<< HEAD
version = __import__('aqueduct').version_nice()  # version str
=======
version = __import__('aquaduct').version()  # version tuple
version = '.'.join(map(str, version))  # version str
#sys.path.append('apps')
#version = '.'.join((version, __import__('valve').version_onenumber()))
>>>>>>> 3d049243

setup(name='aquaduct',
      version=version,
      description='Tracing residues in MD simulation',
      author='Tomasz Magdziarz, Alicja Płuciennik, Michał Stolarczyk',
      author_email='info@aquaduct.pl',
      url='http://aquaduct.pl',
<<<<<<< HEAD
      packages=find_packages(include=['aqueduct*']),
      install_requires=['numpy>=1.7.0',
                        'scipy>=0.13.0',
                        'scikit-learn>=0.16.0',
                        'MDAnalysis[amber]>=0.15.0',
                        'roman>=2.0.0',
=======
      packages=find_packages(include=['aquaduct*']),
      install_requires=['numpy>=1.7',
                        'scipy>=0.13',
                        'scikit-learn>=0.16',
                        'MDAnalysis[amber]>=0.15',
                        'roman',
>>>>>>> 3d049243
                        ],
      extras_require={'full_pymol': ["pymol>=1.4"],
                      'graphs': ['matplotlib'],
                      },
      scripts=['apps/valve.py', 'apps/valve_run'],
      provides=['aquaduct'],
      classifiers=['Development Status :: 4 - Beta',
                   'Environment :: Console',
                   'Intended Audience :: Science/Research',
                   'Operating System :: POSIX',
                   'Programming Language :: Python :: 2.7',
                   ],
      )<|MERGE_RESOLUTION|>--- conflicted
+++ resolved
@@ -20,14 +20,7 @@
 import sys
 from setuptools import find_packages, setup
 
-<<<<<<< HEAD
 version = __import__('aqueduct').version_nice()  # version str
-=======
-version = __import__('aquaduct').version()  # version tuple
-version = '.'.join(map(str, version))  # version str
-#sys.path.append('apps')
-#version = '.'.join((version, __import__('valve').version_onenumber()))
->>>>>>> 3d049243
 
 setup(name='aquaduct',
       version=version,
@@ -35,21 +28,12 @@
       author='Tomasz Magdziarz, Alicja Płuciennik, Michał Stolarczyk',
       author_email='info@aquaduct.pl',
       url='http://aquaduct.pl',
-<<<<<<< HEAD
       packages=find_packages(include=['aqueduct*']),
       install_requires=['numpy>=1.7.0',
                         'scipy>=0.13.0',
                         'scikit-learn>=0.16.0',
                         'MDAnalysis[amber]>=0.15.0',
                         'roman>=2.0.0',
-=======
-      packages=find_packages(include=['aquaduct*']),
-      install_requires=['numpy>=1.7',
-                        'scipy>=0.13',
-                        'scikit-learn>=0.16',
-                        'MDAnalysis[amber]>=0.15',
-                        'roman',
->>>>>>> 3d049243
                         ],
       extras_require={'full_pymol': ["pymol>=1.4"],
                       'graphs': ['matplotlib'],
