# -*- coding: utf-8 -*-

# Aqua-Duct, a tool facilitating analysis of the flow of solvent molecules in molecular dynamic simulations
# Copyright (C) 2016-2017  Tomasz Magdziarz, Alicja Płuciennik, Michał Stolarczyk <info@aquaduct.pl>
#
# This program is free software: you can redistribute it and/or modify
# it under the terms of the GNU General Public License as published by
# the Free Software Foundation, either version 3 of the License, or
# (at your option) any later version.
#
# This program is distributed in the hope that it will be useful,
# but WITHOUT ANY WARRANTY; without even the implied warranty of
# MERCHANTABILITY or FITNESS FOR A PARTICULAR PURPOSE.  See the
# GNU General Public License for more details.
#
# You should have received a copy of the GNU General Public License
# along with this program.  If not, see <http://www.gnu.org/licenses/>.

"""
Aqua-Duct - a collection of tools to trace residues in MD simulation.
"""

import logging

try:  # Python 2.7+
    from logging import NullHandler
except ImportError:
    class NullHandler(logging.Handler):
        def emit(self, record):
            pass

logger_name = __name__
logger = logging.getLogger(logger_name)
logger.addHandler(NullHandler())
logger.setLevel(logging.DEBUG)


def version():
    """
    Returns :mod:`aquaduct` version number.

    :return: 3 element tuple of int numbers
    :rtype: tuple
    """
<<<<<<< HEAD
    return 0, 4, 7
=======
    return 0, 4, 9
>>>>>>> c9963e56


def version_nice():
    """
    Returns :mod:`aquaduct` version number as nicely formatted string.

    :return: string composed on the basis of the number returned by :func:`version`.
    :rtype: str
    """
    return '.'.join(map(str, version()[:2]))+'.dev%d' % version()[-1]


__version__ = version_nice()
__mail__ = 'info@aquaduct.pl'

__author__ = u'Tomasz Magdziarz, Alicja Płuciennik, Michał Stolarczyk'
__author_doc__ = u'Tomasz Magdziarz, Karolina Mitusińska, Sandra Gołdowska, Alicja Płuciennik, Michał Stolarczyk, Magdalena Ługowska, Artur Góra'

def greetings():
    """
    Returns fancy greetings of :mod:`aquaduct`. It has a form of ASCII-like
    graphic. Currently it returns following string::

        ------------------------------------------------
                  ~ ~ ~ A Q U A - D U C T ~ ~ ~
        ################################################
        ####        ########        ########        ####
        ##            ####            ####            ##
        #              ##              ##              #
        #              ##              ##              #
        #              ##              ##              #
        #              ##              ##              #
        ------------------------------------------------

    :return: :mod:`aquaduct` fancy greetings.
    :rtype: str
    """
    greet = '''------------------------------------------------
          ~ ~ ~ A Q U A - D U C T ~ ~ ~
################################################
####        ########        ########        ####
##            ####            ####            ##
#              ##              ##              #
#              ##              ##              #
#              ##              ##              #
#              ##              ##              #
------------------------------------------------'''

    return greet<|MERGE_RESOLUTION|>--- conflicted
+++ resolved
@@ -42,11 +42,7 @@
     :return: 3 element tuple of int numbers
     :rtype: tuple
     """
-<<<<<<< HEAD
-    return 0, 4, 7
-=======
     return 0, 4, 9
->>>>>>> c9963e56
 
 
 def version_nice():
