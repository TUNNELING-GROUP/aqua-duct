--- conflicted
+++ resolved
@@ -1054,7 +1054,6 @@
 
     is_number_frame_rid_in_object = bool(number_frame_rid_in_object)
 
-<<<<<<< HEAD
     '''
     with clui.fbm("Init paths container"):
         number_of_frames = Reader.window.len() - 1
@@ -1065,9 +1064,6 @@
              zip(all_res.ids(), all_res.names(), all_res.single_residues())))
     '''
     number_of_frames = Reader.number_of_frames(onelayer=True) - 1
-=======
-    number_of_frames = Reader.window.len() - 1
->>>>>>> bf7f4904
     clui.message("Trajectory scan:")
     pbar = clui.pbar(Reader.number_of_frames())
     # loop over possible layers of sandwich
@@ -1116,8 +1112,6 @@
                                                       known_true=None)  # known_true could be rid_in_object
 
             number_frame_object_scope[frame,:] = np.array(map(sum,izip(is_res_in_object,is_res_in_scope)),dtype=np.int8)
-            #number_frame_object_scope[frame, :] = np.array(is_res_in_object, dtype=np.int8) + \
-            #                                      np.array(is_res_in_scope, dtype = np.int8)
             pbar.next()
 
         #number_frame_object_scope = np.array(number_frame_object_scope,dtype=np.int8).T
