--- conflicted
+++ resolved
@@ -24,15 +24,7 @@
 import cPickle as pickle
 from importlib import import_module
 
-<<<<<<< HEAD
-#from netCDF4 import Dataset
-
-from aquaduct import version, version_nice, logger
-#from aquaduct.traj.selections import CompactSelectionMDA, SelectionMDA
-from aquaduct.utils import clui
-=======
 ################################################################################
->>>>>>> 1bf6f4f5
 
 class GlobalConfigStore(object):
     cachedir = None
@@ -77,247 +69,7 @@
 
 
 ################################################################################
-<<<<<<< HEAD
-# Version checking
 
-def check_version_compliance(current, loaded, what):
-    if current[0] > loaded[0]:
-        logger.error('Loaded data has %s major version lower then the application.' % what)
-    if current[0] < loaded[0]:
-        logger.error('Loaded data has %s major version higher then the application.' % what)
-    if current[0] != loaded[0]:
-        logger.error('Possible problems with API compliance.')
-    if current[1] > loaded[1]:
-        logger.warning('Loaded data has %s minor version lower then the application.' % what)
-    if current[1] < loaded[1]:
-        logger.warning('Loaded data has %s minor version higher then the application.' % what)
-    if current[1] != loaded[1]:
-        logger.warning('Possible problems with API compliance.')
-
-
-def check_versions(version_dict):
-    assert isinstance(version_dict, (dict, OrderedDict)), "File is corrupted, cannot read version data."
-    assert 'version' in version_dict, "File is corrupted, cannot read version data."
-    assert 'aquaduct_version' in version_dict, "File is corrupted, cannot read version data."
-    check_version_compliance(version(), version_dict['aquaduct_version'], 'Aqua-Duct')
-    check_version_compliance(version(), version_dict['version'], 'Valve')
-
-
-################################################################################
-# Pickle compatibility with earlier versions
-
-class LoadDumpWrapper(object):
-    """This is wrapper for pickled data that provides compatibility
-    with earlier versions of Aqua-Duct.
-
-    Conversions in use:
-
-    1) replace 'aquaduct.' by 'aquaduct.'
-
-    """
-
-    def __init__(self, filehandle):
-        self.fh = filehandle
-
-    def convert(self, s):
-        new_s = s
-        new_s = new_s.replace('aqueduct.', 'aquaduct.')
-        new_s = new_s.replace('aqueduct_version', 'aquaduct_version')
-        return new_s
-
-    def read(self, *args, **kwargs):
-        return self.convert(self.fh.read(*args, **kwargs))
-
-    def readline(self, *args, **kwargs):
-        return self.convert(self.fh.readline(*args, **kwargs))
-
-################################################################################
-# VDA reader
-
-def get_vda_reader(filename):
-    if os.path.splitext(filename)[-1].lower() in ['.dump']:
-        return ValveDataAccess_pickle
-    elif os.path.splitext(filename)[-1].lower() in ['.nc','.aqnc']:
-        return ValveDataAccess_nc
-    raise ValueError('Unknown file type of %s file' % filename)
-
-################################################################################
-# Data Access interface
-
-class ValveDataAccess(object):
-
-    def __init__(self, mode=None, data_file_name=None, reader=None):
-        logger.debug('Opening file %s in mode %s' % (data_file_name, mode))
-        self.data_file_name = data_file_name
-        self.data_file = None
-        self.data = None
-        assert mode in 'rw'
-        self.mode = mode  # r, w
-        self.reader = reader
-        self.open(self.data_file_name, self.mode)
-
-    def open(self, data_file_name, mode):
-        raise NotImplementedError()
-
-    def close(self):
-        raise NotImplementedError()
-
-    def __del__(self):
-        self.close()
-
-    def load(self):
-        raise NotImplementedError()
-
-    def dump(self, **kwargs):
-        raise NotImplementedError()
-
-
-################################################################################
-# Pickle way
-
-class ValveDataAccess_pickle(ValveDataAccess):
-    mimic_old_var_name = 'aq_data_to_save'
-    unknown_names = 'UNK'
-
-    def open(self, data_file_name, mode):
-        # open file
-        self.data_file = gzip.open(data_file_name, mode=mode, compresslevel=9)
-        # if mode is w save header with version etc
-        if mode == 'w':
-            pickle.dump({'version': version(),
-                         'aquaduct_version': version()}, self.data_file)
-        elif mode == 'r':
-            data_file = LoadDumpWrapper(self.data_file)
-            versions = pickle.load(data_file)
-            check_versions(versions)
-            # loaded data!
-            self.data = {}
-            try:
-                while True:
-                    loaded_data = pickle.load(data_file)
-                    self.data.update(loaded_data)
-            except:
-                pass
-
-    def close(self):
-        self.data_file.close()
-
-    def load(self):
-        data = {}
-        # this is to mimic v0.3 behaviour
-        for _name, _value in self.data.iteritems():
-            if _name == self.mimic_old_var_name:
-                for name, value in _value.iteritems():
-                    '''
-                    if isinstance(value, CompactSelectionMDA):
-                        value = value.toSelectionMDA(self.reader)
-                        # with self.reader.get() as traj_reader:
-                        #    value = value.toSelectionMDA(traj_reader)
-                    '''
-                    # TODO: following is to overcome problems with missing names when data is <0.4
-                    ################################################################################
-                    if name == 'paths':
-                        for path_name,path in value.iteritems():
-                            if not hasattr(path,'name'):
-                                path.name = self.unknown_names
-                    if name == 'spaths':
-                        for spath in value:
-                            if not hasattr(spath.id,'name'):
-                                spath.id.name = self.unknown_names
-                    if name == 'inls':
-                        if not hasattr(value,'spheres'):
-                            value.spheres = []
-                        if hasattr(value,'refs'):
-                            for r in value.refs:
-                                if not hasattr(r, 'name'):
-                                    r.name = self.unknown_names
-                    ################################################################################
-                    data.update({name: value})
-                break
-            else:
-                for name, value in self.data.iteritems():
-                    '''
-                    if isinstance(value, CompactSelectionMDA):
-                        value = value.toSelectionMDA(self.reader)
-                        # with self.reader.get() as traj_reader:
-                        #    value = value.toSelectionMDA(traj_reader)
-                    '''
-                    # TODO: following is to overcome problems with missing names when data is <0.4
-                    ################################################################################
-                    '''
-                    if name == 'paths':
-                        for path_name,path in value.iteritems():
-                            if not hasattr(path,'name'):
-                                path.name = self.unknown_names
-                    if name == 'spaths':
-                        for spath in value:
-                            if not hasattr(spath.id,'name'):
-                                spath.id.name = self.unknown_names
-                    if name == 'inls':
-                        if not hasattr(value,'spheres'):
-                            value.spheres = []
-                        if hasattr(value,'refs'):
-                            for r in value.refs:
-                                if not hasattr(r, 'name'):
-                                    r.name = self.unknown_names
-                    '''
-                    ################################################################################
-                    data.update({name: value})
-                break
-        return data
-
-    def dump(self, **kwargs):
-        for name, value in kwargs.iteritems():
-            self.set_variable(name, value)
-
-    def get_variable(self, name):
-        assert self.mode == "r"
-        value = self.data[name]
-
-
-        return value
-
-    def set_variable(self, name, value):
-        assert self.mode == "w"
-        '''
-        if isinstance(value, SelectionMDA):
-            value = CompactSelectionMDA(value)
-        '''
-        # options are passed as dictionaries already
-        '''
-        if 'options' in name:
-            value = value._asdict()
-        '''
-        if False: #hasattr(value,'simple_dump'):
-            pickle.dump({name: value.simple_dump()}, self.data_file)
-        else:
-            pickle.dump({name: value}, self.data_file)
-
-
-################################################################################
-# NetCDF helpers
-'''
-class ValveDataAccessRoots(object):
-    roots = []
-
-    def open(self, data_file_name, mode):
-        self.roots.append(Dataset(data_file_name, mode, format="NETCDF4"))
-        return self.roots[-1]
-
-    def close_all(self):
-        for root in self.roots:
-            root.close()
-
-    def __del__(self):
-        self.close_all()
-
-
-VDAR = ValveDataAccessRoots()
-
-'''
-=======
-
->>>>>>> 1bf6f4f5
 def get_object_name(something):
     name_ = something.__module__
     if hasattr(something, '__name__'):
@@ -335,53 +87,3 @@
     return getattr(module, object_name)
 
 ################################################################################
-<<<<<<< HEAD
-# 2array2 objects' decoders
-
-class IdsOverIds(object):
-    # use it for netcdf
-    @staticmethod
-    def dict2arrays(d):
-        values = []
-        keys_lens = []
-        for k, v in d.iteritems():
-            keys_lens.append((k, len(v)))
-            values.extend(v.tolist())
-        return {'values': np.array(values), 'keys_lens': np.array(keys_lens)}
-
-    @staticmethod
-    def arrays2dict(values=None, keys_lens=None):
-        out = {}
-        ll = 0
-        for kl in keys_lens:
-            k = kl[0]
-            l = kl[1]
-            v = values[ll:ll + l]
-            ll += l
-            out.update({int(k): v.tolist()})
-        return out
-
-
-################################################################################
-# NetCDF way
-
-'''
-
-class ValveDataAccess_nc(ValveDataAccess):
-
-    def __init__(self,*args,**kwargs):
-        super(self,ValveDataAccess_nc).__init__(*args,**kwargs)
-        self.root = None
-
-    def open(self, data_file_name, mode):
-        self.root = VDAR.open(data_file_name, mode)
-        logger.debug('Dataset created')
-
-'''
-
-################################################################################
-# default way
-
-ValveDataAccess = ValveDataAccess_pickle
-=======
->>>>>>> 1bf6f4f5
