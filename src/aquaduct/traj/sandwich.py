# -*- coding: utf-8 -*-

# Aqua-Duct, a tool facilitating analysis of the flow of solvent molecules in molecular dynamic simulations
# Copyright (C) 2018  Tomasz Magdziarz <info@aquaduct.pl>
#
# This program is free software: you can redistribute it and/or modify
# it under the terms of the GNU General Public License as published by
# the Free Software Foundation, either version 3 of the License, or
# (at your option) any later version.
#
# This program is distributed in the hope that it will be useful,
# but WITHOUT ANY WARRANTY; without even the implied warranty of
# MERCHANTABILITY or FITNESS FOR A PARTICULAR PURPOSE.  See the
# GNU General Public License for more details.
#
# You should have received a copy of the GNU General Public License
# along with this program.  If not, see <http://www.gnu.org/licenses/>.


import re

from os.path import splitext
from collections import OrderedDict,namedtuple
from itertools import izip_longest, imap
from joblib import Parallel, delayed

import numpy as np

import MDAnalysis as mda
# FIXME: do it according to user options
if mda.__version__ > '0.16.2':
    mda.core.flags['use_periodic_selections'] = False

from MDAnalysis.topology.core import guess_atom_element

from aquaduct.utils.helpers import is_iterable
from aquaduct.geom.convexhull import SciPyConvexHull, is_point_within_convexhull, are_points_within_convexhull
from aquaduct.utils.helpers import arrayify, SmartRange, create_tmpfile, \
                                   tupleify, SmartRangeIncrement
from aquaduct.utils.maths import make_default_array
from aquaduct.apps.data import GCS,CRIC
from aquaduct.utils.maths import defaults
from aquaduct import logger

################################################################################
# memory decorator

if GCS.cachedir:
    from joblib import Memory
    memory_cache = Memory(cachedir=GCS.cachedir, verbose=0) # mmap have to be switched off, otherwise smoothing does not work properly
    #memory_cache = Memory(cachedir=GCS.cachedir, mmap_mode='r', verbose=0)
    memory = memory_cache.cache
elif GCS.cachemem:
    from functools import wraps
    # TODO: rework this to adapt it accordingly, moce it to utils?
    # https://medium.com/@nkhaja/memoization-and-decorators-with-python-32f607439f84
    def memory(func):
        cache = func.cache = {}
        @wraps(func)
        def memoized_func(*args, **kwargs):
            key = ','.join(map(str,args)) + '&' + ','.join(map(lambda kv: ':'.join(map(str,kv)),kwargs.iteritems()))
            logger.debug('Looking for cache key %s' % key)
            if key not in cache:
                cache[key] = func(*args, **kwargs)
                logger.debug("New key added to cache.")
            return cache[key]
        return memoized_func
else:
    from aquaduct.utils.helpers import noaction as memory

################################################################################
# trajectory window object

class Window(object):
    def __init__(self, start, stop, step):
        self.start = start
        self.stop = stop
        self.step = step

    def __repr__(self):
        return "Window(%r:%r:%r)" % (self.start, self.stop, self.step)

    def range(self):
        # returns range object
        return xrange(self.start, self.stop + 1, self.step)

    def get_real(self, frame):
        # recalculates real frame
        return self.start + frame * self.step

    def len(self):
        # lenght of window
        return len(self.range())

    def split(self,slices=None):
        assert slices>0
        N = int(max(1,np.floor(self.len()/float(slices))))
        for start in list(self.range())[::(N+1)]:
            yield Window(start,min(self.stop,start+(N)*self.step),self.step)



################################################################################
# MasterReader

# engine problem
# Two options are currently available:
# MDAnalysis
# MDTraj

class OpenReaderTraj(namedtuple('OpenReaderTraj','topology trajectory number window engine')):
    def open(self):
        # convenience function
        return open_traj_reader(self)


class MasterReader(object):
    # only one MasterReader object can be used
    # it does not use ANY direct call to ANY MD access software

    open_reader_traj = {}

    topology = ''
    trajectory = ['']
    window = None # this is full window

    sandwich_mode = None
    engine_name = 'mda'
    threads = 1
    threads_multiply = 1


    def __call__(self, topology, trajectory, window=None, sandwich=False, threads=1):
        '''
        :param str topology:  Topology file name.
        :param list trajectory: List of trajectories. Each element is a fine name.
        :param Window window: Frames window to read.
        :param bool sandwich: Flag for setting sandwitch mode.
        '''

        self.topology = topology
        if not isinstance(trajectory, list):
            trajectory = [trajectory]
        self.trajectory = trajectory

        self.window = window
        self.sandwich_mode = sandwich

        self.correct_window()  # this corrects window
        self.reset() # assert window correction clear all opened trajs

        self.threads = threads

    def reset(self):
        self.open_reader_traj = {}

    def __getstate__(self):
        # if pickle dump is required, this will not be used in the future
        # do not pass open_reader_traj
        return dict(((k, v) for k, v in self.__dict__.iteritems() if k not in ['open_reader_traj']))

    def __setstate__(self, state):
        # if pickle dump is required, this will not be used in the future
        self.__dict__ = state
        self.open_reader_traj = {}

    '''
    @property
    def engine(self):
        # returns engine used for accessing trajectory
        # this returns object that inherits from ReaderTraj
        if self.engine_name == 'mda':
            return ReaderTrajViaMDA
        raise NotImplementedError
    '''

    def engine(self,topology,trajectory,number,window):
        assert self.engine_name in ['mda']
        return OpenReaderTraj(topology,trajectory,number,window,self.engine_name)

    def correct_window(self):
        # corrects window object
        # should be called at the initialization stage which is executed by calling the object
        # side effect is that it opens at least one trajectory file
        N = self.real_number_of_frames()
        start, stop, step = self.window.start, self.window.stop, self.window.step
        if start is None:
            start = 0
        if stop is None:
            stop = N - 1
        if step is None:
            step = 1
        if start < 0:
            start = 0
        if stop < 0:
            stop = 0
        if start > N:
            start = N - 1
        if stop > N:
            stop = N - 1
        self.window = Window(start, stop, step)

    def __repr__(self):
        sandwich = ''
        if self.sandwich_mode:
            sandwich = ',sandwich'
        return "Reader(%s,%s,%r%s)" % (self.topology, "[%s]" % (','.join(self.trajectory)), self.window, sandwich)

    def sandwich(self, number=False):
        # generates readers of consecutive sandwich layers
        for nr, trajectory in enumerate(self.trajectory):
            if number:
                yield nr, self.get_single_reader(nr)
            else:
                yield self.get_single_reader(nr)

    def baguette(self, number=False):
        # generates reader of trajectory file(s)
        if number:
            yield 0, self.get_single_reader(0)
        else:
            yield self.get_single_reader(0)

    def strata(self, number=False):
        # generates slices of baquette
        for nr in xrange(self.threads*self.threads_multiply):
            if number:
                yield nr+1, self.get_single_reader(nr+1)
            else:
                yield self.get_single_reader(nr+1)

    def iterate(self, number=False, threads=True):
        # iterates over trajectory readers
        # calls sandwich or baguette
        if self.sandwich_mode:
            return self.sandwich(number=number)
        elif threads and self.threads>1:
            return self.strata(number=number)
        return self.baguette(number=number)

    def get_single_reader(self, number):
        # returns single trajectory reader of number
        # is it is already opened it is returned directly
        # if not is opened and then recursive call is executed
        if self.sandwich_mode:
            return self.engine(self.topology, self.trajectory[number], number=number, window=self.window)
        elif number > 0 and self.threads>1:
            window = list(self.window.split(self.threads*self.threads_multiply))[number-1]
            return self.engine(self.topology, self.trajectory, number=number, window=window)
        else:
            assert number == 0
            return self.engine(self.topology, self.trajectory, number=0, window=self.window)

    def get_reader_by_id(self, someid):
        # returns trajectory reader of number in someid
        # someid is tuple (number,ix)
        return self.get_single_reader(someid[0])

    def real_number_of_frames(self):
        # returns number of frames in traj files
        # in sandwich it returns number of frames in first layer
        # in baguette it returns total number of frames (so it is also number of frames in layer 0)
        return open_traj_reader(self.get_single_reader(0)).real_number_of_frames()

    def number_of_frames(self, onelayer=False):
        # number of frames in the window times number of layers
        # in baguette number of layers is 1
        if self.sandwich_mode and not onelayer:
            return len(self.trajectory) * self.window.len()
        return self.window.len()

    def number_of_layers(self):
        if self.sandwich_mode:
            return len(self.trajectory)
        return self.threads*self.threads_multiply

# instance of MasterReader
Reader = MasterReader()

def open_traj_reader_engine(ort):
    if ort.engine == 'mda':
        return ReaderTrajViaMDA(ort.topology, ort.trajectory, number=ort.number, window=ort.window)
    raise NotImplementedError

def open_traj_reader(ort):
    if ort.number not in Reader.open_reader_traj:
        Reader.open_reader_traj.update({ort.number:open_traj_reader_engine(ort)})
    return Reader.open_reader_traj[ort.number]


class ReaderAccess(object):
    # ReaderAccess class provides reader property that returns current instance of MasterReader

    def get_reader(self, number):
        if number in Reader.open_reader_traj:
            return Reader.open_reader_traj[number]
        Reader.get_single_reader(number).open()
        return self.get_reader(number)

    def get_reader_by_id(self,someid):
        return self.get_reader(someid[0])

################################################################################
# VdW radii

VdW_radii = {'ac': 2.47,
             'ag': 2.11,
             'al': 1.84,
             'am': 2.44,
             'ar': 1.88,
             'as': 1.85,
             'at': 2.02,
             'au': 2.14,
             'b': 1.92,
             'ba': 2.68,
             'be': 1.53,
             'bi': 2.07,
             'bk': 2.44,
             'br': 1.85,
             'c': 1.7,
             'ca': 2.31,
             'cd': 2.18,
             'ce': 2.42,
             'cf': 2.45,
             'cl': 1.75,
             'cm': 2.45,
             'co': 2.0,
             'cr': 2.06,
             'cs': 3.43,
             'cu': 1.96,
             'dy': 2.31,
             'er': 2.29,
             'es': 2.45,
             'eu': 2.35,
             'f': 1.47,
             'fe': 2.04,
             'fm': 2.45,
             'fr': 3.48,
             'ga': 1.87,
             'gd': 2.34,
             'ge': 2.11,
             'h': 1.1,
             'he': 1.4,
             'hf': 2.23,
             'hg': 2.23,
             'ho': 2.3,
             'i': 1.98,
             'in': 1.93,
             'ir': 2.13,
             'k': 2.75,
             'kr': 2.02,
             'la': 2.43,
             'li': 1.82,
             'lr': 2.46,
             'lu': 2.24,
             'md': 2.46,
             'mg': 1.73,
             'mn': 2.05,
             'mo': 2.17,
             'n': 1.55,
             'na': 2.27,
             'nb': 2.18,
             'nd': 2.39,
             'ne': 1.54,
             'ni': 1.97,
             'no': 2.46,
             'np': 2.39,
             'o': 1.52,
             'os': 2.16,
             'p': 1.8,
             'pa': 2.43,
             'pb': 2.02,
             'pd': 2.1,
             'pm': 2.38,
             'po': 1.97,
             'pr': 2.4,
             'pt': 2.13,
             'pu': 2.43,
             'ra': 2.83,
             'rb': 3.03,
             're': 2.16,
             'rh': 2.1,
             'rn': 2.2,
             'ru': 2.13,
             's': 1.8,
             'sb': 2.06,
             'sc': 2.15,
             'se': 1.9,
             'si': 2.1,
             'sm': 2.36,
             'sn': 2.17,
             'sr': 2.49,
             'ta': 2.22,
             'tb': 2.33,
             'tc': 2.16,
             'te': 2.06,
             'th': 2.45,
             'ti': 2.11,
             'tl': 1.96,
             'tm': 2.27,
             'u': 2.41,
             'v': 2.07,
             'w': 2.18,
             'xe': 2.16,
             'y': 2.32,
             'yb': 2.26,
             'zn': 2.01,
             'zr': 2.23}
'''
Dictionary of VdW radii.

Data taken from L. M. Mentel, mendeleev, 2014. Available at: https://bitbucket.org/lukaszmentel/mendeleev.
Package **mendeleev** is not used because it depends on too many other libraries.
'''


################################################################################
# Reader Traj base class

#class ReaderTraj(ReaderAccess):
class ReaderTraj(object):
    def __init__(self, topology, trajectory,
                 number=None, window=None):
        '''
        :param str topology:  Topology file name.
        :param list trajectory: Trajectory file name.
        :param int number: Number of trajectory file.
        :param Window window: Frames window to read.
        :param Reader reader: Parent reader object.

        This is base class for MD data access engines.
        '''

        self.topology = topology
        self.trajectory = trajectory
        if not isinstance(trajectory, list):
            self.trajectory = [trajectory]

        self.number = number
        self.window = window

        self.real_frame_nr = None

        self.trajectory_object = self.open_trajectory()

    def __repr__(self):
        if len(self.trajectory) == 1:
            return "%s(%s,%s,%d,%r)" % (
                self.__class__.__name__, self.topology, self.trajectory[0], self.number, self.window)
        return "%s(%s,%s,%d,%r)" % (
            self.__class__.__name__, self.topology, "[%s]" % (','.join(self.trajectory)), self.number, self.window)

    def iterate_over_frames(self):
        for frame, real_frame in enumerate(self.window.range()):
            self.set_real_frame(real_frame)
            yield frame

    def iterate(self):
        return self.iterate_over_frames()

    def set_frame(self, frame):
        return self.set_real_frame(self.window.get_real(frame))

    def dump_frames(self, frames, selection=None, filename=None):
        if filename is None:
            filename = create_tmpfile(ext='pdb')
        self.dump_frames_to_file(frames, selection, filename)
        return filename

    def __del__(self):
        self.close_trajectory()

    def number_of_frames(self):
        # should return number of frames in this reader (window)
        return self.window.len()

    def open_trajectory(self):
        # should return any object that can be further used to parse trajectory
        raise NotImplementedError("This is abstract class. Missing implementation in a child class.")

    def close_trajectory(self):
        # should close trajectory reader in self.trajectory_object
        raise NotImplementedError("This is abstract class. Missing implementation in a child class.")

    def set_real_frame(self, real_frame):
        self.real_frame_nr = real_frame
        # sets real frame
        raise NotImplementedError("This is abstract class. Missing implementation in a child class.")

    def real_number_of_frames(self):
        # should return number of frames
        raise NotImplementedError("This is abstract class. Missing implementation in a child class.")

    def parse_selection(self, selection):
        # should return selection
        # selection resolution should be atoms
        raise NotImplementedError("This is abstract class. Missing implementation in a child class.")

    def atom_vdw(self, atomid):
        raise NotImplementedError("This is abstract class. Missing implementation in a child class.")

    def atom2residue(self, atomid):
        # one atom id to one residue id
        raise NotImplementedError("This is abstract class. Missing implementation in a child class.")

    def atoms_positions(self, atomids):
        # atoms ids to coordinates
        raise NotImplementedError("This is abstract class. Missing implementation in a child class.")

    def residues_positions(self, resids):
        # residues ids to center of masses coordinates
        raise NotImplementedError("This is abstract class. Missing implementation in a child class.")

    def residues_names(self, resids):
        # residues ids to center of masses coordinates
        raise NotImplementedError("This is abstract class. Missing implementation in a child class.")

    def atoms_masses(self, atomids):
        raise NotImplementedError("This is abstract class. Missing implementation in a child class.")

    def dump_frames_to_file(self, frames, selection, filename):
        raise NotImplementedError("This is abstract class. Missing implementation in a child class.")


################################################################################
# ReaderTraj engine MDAnalysis

mda_available_formats = {re.compile('(nc|NC)'): 'nc',
                         re.compile('(parmtop|top|PARMTOP|TOP)'): 'parmtop',
                         re.compile('(dcd|DCD)'): 'LAMMPS',
                         re.compile('(psf|PSF)'): 'psf',
                         re.compile('(pdb|PDB)'): 'pdb',
                         re.compile('(crd|CRD)'): 'crd',
                         re.compile('(xtc|XTC)'): 'XTC'}


class ReaderTrajViaMDA(ReaderTraj):

    def open_trajectory(self):
        topology = splitext(self.topology)[1][1:]
        for afk in mda_available_formats.keys():
            if afk.match(topology):
                topology = mda_available_formats[afk]
                break
        trajectory = splitext(self.trajectory[0])[1][1:]
        for afk in mda_available_formats.keys():
            if afk.match(trajectory):
                trajectory = mda_available_formats[afk]
                break
        return mda.Universe(self.topology,
                            self.trajectory,
                            topology_format=topology,
                            format=trajectory)

    def close_trajectory(self):
        self.trajectory_object.trajectory.close()

    def set_real_frame(self, real_frame):
        self.real_frame_nr = real_frame
        self.trajectory_object.trajectory[real_frame]

    def parse_selection(self, selection):
        return AtomSelection({self.number: self.trajectory_object.select_atoms(selection).atoms.ix})

    def atom2residue(self, atomid):
        return self.trajectory_object.atoms[atomid].residue.ix

    def atoms_positions(self, atomids):
        # atoms ids to coordinates
        return self.trajectory_object.atoms[atomids].positions

    def residues_positions(self, resids):
        # residues ids to center of masses coordinates
        return (res.atoms.center_of_geometry() for res in
                self.trajectory_object.residues[list(resids)])

    def residues_names(self, resids):
        # residues ids to center of masses coordinates
        for rid in resids:
            yield self.trajectory_object.residues[rid].resname

    def real_number_of_frames(self):
        # should return number of frames
        return len(self.trajectory_object.trajectory)

    def atoms_masses(self, atomids):
        return self.trajectory_object.atoms[atomids].masses

    def atom_vdw(self, atomid):
        element = str(guess_atom_element(self.trajectory_object.atoms[atomid].name)).lower()
        if element in VdW_radii:
            return VdW_radii[element]
        element = str(self.trajectory_object.atoms[atomid].element).lower()
        if element in VdW_radii:
            return VdW_radii[element]
        return 1.4

    def dump_frames_to_file(self, frames, selection, filename):
        mdawriter = mda.Writer(filename, multiframe=True)
        to_dump = self.trajectory_object.select_atoms(selection)
        for frame in frames:
            self.set_frame(frame)
            mdawriter.write(to_dump)
        mdawriter.close()


################################################################################
# Selection objects

class Selection(ReaderAccess):

    def __init__(self, selected):

        self.selected = OrderedDict(selected)
        for number, ids in self.selected.iteritems():
            self.selected[number] = list(imap(defaults.int_default,ids))

    def layer(self, number):
        if self.selected.has_key(number):
            return self.__class__({number: self.selected[number]})
        return self.__class__({})

    def numbers(self):
        return self.selected.keys()

    def ix(self, ix):
        # gets selection of index ix
        ix_current = 0
        for number, ids in self.selected.iteritems():
            if ix_current + len(ids) >= ix + 1:
                # it is here!
                return self.__class__({number: [ids[ix - ix_current]]})
            ix_current += len(ids)
        raise IndexError()

    def single(self,selection_id):
        # TODO: suboptimal and probably does not make any sense
        if selection_id[0] in self.selected:
            if selection_id[-1] in self.selected[selection_id[0]]:
                return self.__class__({selection_id[0]: [selection_id[-1]]})
        raise IndexError()

    def len(self):
        _len = 0
        for number, ids in self.selected.iteritems():
            _len += len(ids)
        return _len

    def __len__(self):
        return self.len()

    def add(self, other):

        for number, ids in other.selected.iteritems():
            if self.selected.has_key(number):
                self.selected[number] = self.selected[number] + list(ids)
            else:
                self.selected.update({number: ids})


    def uniquify(self):

        for number, ids in self.selected.iteritems():
            self.selected[number] = sorted(set(ids))

    def ids(self):
        # report it in this order! always!
        # these are not unique! run run uniqify first!
        for number, ids in self.selected.iteritems():
            for i in ids:
                yield (number, i)

    def coords(self):
        # order of coords should be the same as in ids!
        raise NotImplementedError("This is abstract class. Missing implementation in a child class.")

    def center_of_mass(self):
        raise NotImplementedError("This is abstract class. Missing implementation in a child class.")


################################################################################

class AtomSelection(Selection):

    def vdw(self):
        for number, ids in self.selected.iteritems():
            for aid in ids:
                yield self.get_reader(number).atom_vdw(aid)

    def residues(self):
        # returns residues selection
        def get_unique_residues():
            for number, ids in self.selected.iteritems():
                number_reader = self.get_reader(number)
                yield number, sorted(set(map(number_reader.atom2residue, ids)))

        return ResidueSelection(get_unique_residues())

    def coords(self):
        for number, ids in self.selected.iteritems():
            number_reader = self.get_reader(number)
            for coord in number_reader.atoms_positions(ids):#.tolist():
                yield coord

    def center_of_mass(self):
        center = np.zeros(3)
        total_mass = 0
        for number, ids in self.selected.iteritems():
            masses = self.get_reader(number).atoms_masses(ids)
            masses.shape = (len(masses), 1)
            total_mass += sum(masses)
            center += (masses * self.get_reader(number).atoms_positions(ids)).sum(0)
        return center / total_mass

    def contains_residues(self, other_residues, convex_hull=False, map_fun=None, known_true=None):
        # FIXME: known_true slows down!
        # known_true are only ix!
        assert isinstance(other_residues, ResidueSelection)
        if map_fun is None:
            map_fun = map
        # known_true should be list of ids
        if known_true is not None and len(known_true):
            this_ids = list(self.residues().ids())
            kt_list = []
            ch_list = []
            other_coords = []
            for other_id, other_coord in zip(other_residues.ids(), other_residues.coords()):
                if other_id[-1] in known_true:
                    kt_list.append(other_id)
                elif convex_hull:
                    ch_list.append(other_id)
                    other_coords.append(other_coord)
                elif other_id in this_ids:
                    kt_list.append(other_id)
            if convex_hull:
                chull = self.chull()
                #ch_results = map_fun(is_point_within_convexhull, izip_longest(other_coords, [], fillvalue=chull))
                ch_results = are_points_within_convexhull(other_coords, chull)
            # final merging loop
            final_results = []
            for other_id in other_residues.ids():
                if other_id in ch_list:
                    final_results.append(ch_results[ch_list.index(other_id)])
                elif other_id in kt_list:
                    final_results.append(True)
                else:
                    final_results.append(False)
            return final_results
        else:
            if convex_hull:
                other_coords = other_residues.coords()
                chull = self.chull()
<<<<<<< HEAD
                #>>> Parallel(n_jobs=2)(delayed(sqrt)(i ** 2) for i in range(10))
                #return map_fun((delayed(is_point_within_convexhull)(args) for args in izip_longest(other_coords, [], fillvalue=chull)))
                return map_fun(is_point_within_convexhull, izip_longest(other_coords, [], fillvalue=chull))
=======
                #return map_fun(is_point_within_convexhull, izip_longest(other_coords, [], fillvalue=chull))
                return are_points_within_convexhull(other_coords, chull)
>>>>>>> ffc86b6c
            else:
                # check if other selection is empty
                this_ids = list(self.residues().ids())
                return [other_id in this_ids for other_id in other_residues.ids()]

    def containing_residues(self, other_residues, *args, **kwargs):
        # Convienience wrapper for contains_residues.
        # def get_res_in_scope(is_res_in_scope, res):
        other_new = OrderedDict()
        for iris, (number, resid) in zip(self.contains_residues(other_residues, *args, **kwargs), other_residues.ids()):
            if iris:
                if other_new.has_key(number):
                    other_new[number].append(resid)
                else:
                    other_new.update({number: [resid]})
        return ResidueSelection(other_new)

    def chull(self):
        return SciPyConvexHull(list(self.coords()))


################################################################################

class ResidueSelection(Selection):

    def coords(self):
        for number, ids in self.selected.iteritems():
            number_reader = self.get_reader(number)
            for coord in number_reader.residues_positions(ids):
                yield coord #.tolist()

    def names(self):
        for number, ids in self.selected.iteritems():
            for name in self.get_reader(number).residues_names(ids):
                yield name

    def single_residues(self):
        for resid in self.ids():
            yield SingleResidueSelection(resid)


################################################################################

@memory
@arrayify(shape=(None, 3))
def coords_range_core(srange, number, rid):
    reader = Reader.get_single_reader(number).open()
    for f in srange.get():
        reader.set_frame(f)
        yield reader.residues_positions([rid]).next()



def coords_range(srange, number, rid):
    # srange is SmartRangeIncrement, it cannot be anything else
    # wrapper to limit number of calls to coords_range_core
    # CRIC cache is {number:{rid:FramesRangeCollection}}
    logger.debug("CRIC request %d:%d %s",number,rid,str(srange))
    if number not in CRIC.cache:
        CRIC.cache.update({number:{}})
        logger.debug("CRIC new number %d",number)
    if rid not in CRIC.cache[number]:
        CRIC.cache[number].update({rid:FramesRangeCollection()})
        logger.debug("CRIC new rid %d",rid)
    # call get_ranges and stack array, do it in comprehension? nested function?
    def get_coords_from_cache():
        for sr,xr in CRIC.cache[number][rid].get_ranges(srange):
            yield coords_range_core(sr,number,rid)[xr,:]
    return np.vstack(get_coords_from_cache())


class FramesRangeCollection(object):
    # currently it is assumed that samrt ranges increments only are possible
    def __init__(self):
        self.collection = [] # order on this list does matter!

    def append(self,srange):
        if not len(self.collection):
            self.collection.append(srange)
            logger.debug("FRC append first srange %s",str(srange))
            return
        # there are V cases:
        #           |------|            sr
        # 1 |---|                       it is before sr
        # 2      |-----|                it overlaps with sr but begins before
        # 3          |----|             it is contained in sr
        # 4              |----|         it overlaps with sr but ends after
        # 24     |------------|         it overlabs with sr in 2 and 4 way
        # 5                  |----|     it is after sr
        while (srange is not None):
            for nr,sr in enumerate(self.collection):
                # sr
                if sr.overlaps_mutual(srange):# or srange.overlaps(sr):
                    if sr.contains(srange):
                        # case 3
                        srange = None
                        break
                    if srange.first_element() < sr.first_element():
                        # case 2
                        self.collection.insert(nr,SmartRangeIncrement(srange.first_element(),sr.first_element()-srange.first_element()))
                        logger.debug("FRC case 2 insert srange %s at %d",str(SmartRangeIncrement(srange.first_element(),sr.first_element()-srange.first_element())),nr)
                        if srange.last_element() > sr.last_element():
                            # case 24
                            srange = SmartRangeIncrement(sr.last_element()+1,srange.last_element()-sr.last_element())
                            break
                        else:
                            srange = None
                        break
                    if srange.last_element() > sr.last_element():
                        # case 4
                        srange = SmartRangeIncrement(sr.last_element()+1,srange.last_element()-sr.last_element())
                        continue
                else:
                    if srange.last_element() < sr.first_element():
                        # case 1: insert it before sr
                        self.collection.insert(nr,srange)
                        logger.debug("FRC case 1 insert srange %s at %d",str(srange),nr)
                        srange = None
                        break
                    if srange.first_element() > sr.last_element():
                        # case 5: do nothing
                        continue
            # if something is left append it to the end
            if srange is not None and nr == len(self.collection) - 1:
                self.collection.append(srange)
                logger.debug("FRC append remaining srage %s",str(srange))
                srange = None

    def get_ranges(self,srange):
        # yield sranges from collection and appropriate ranges for these sranges
        # assumes append was already called? call it!
        # after it is called only case 3 or 4 is possible or no overlap at all
        self.append(srange)
        for sr in self.collection:
            if sr.overlaps(srange):
                if sr.contains(srange):
                    # case 3
                    yield sr,xrange(srange.first_element()-sr.first_element(),srange.first_element()-sr.first_element()+len(srange))
                    srange = None
                    break
                # case 4
                yield sr,xrange(srange.first_element()-sr.first_element(),srange.first_element()-sr.first_element()+sr.last_element()-srange.first_element()+1)
                srange = SmartRangeIncrement(sr.last_element()+1,srange.last_element()-sr.last_element())






################################################################################

@memory
@tupleify
def smooth_coords_ranges(sranges,number,rid,smooth):
    # here, sranges are list of SmartRange objects whereas coords_range accepts SmartRangeIncrement
    # first get all coords and make in continous
    def sranges2coords_cont():
        for srange in sranges:
            for srangei in srange.raw:
                yield coords_range(srangei, number, rid)
    coords_cont = make_default_array(np.vstack([c for c in sranges2coords_cont() if len(c) > 0]))
    # call smooth
    coords_cont = smooth(coords_cont)
    # split coords_cont
    # now lets return tupple of coords
    nr = 0
    for path in sranges:
        if len(path) > 0:
            yield make_default_array(coords_cont[nr:nr + len(path)])
            nr += len(path)
        else:
            # TODO: reuse some kind of empty coords
            yield make_default_array(np.zeros((0, 3)))


################################################################################

class SingleResidueSelection(ReaderAccess):
    def __init__(self, resid):
        super(SingleResidueSelection, self).__init__()
        # where resid is id reported by ResidueSelection and reader is Reader
        # resid is tuple (number,id) number is used to get reader_traj
        self.resid = resid[-1]
        self.number = resid[0]

    def coords(self, frames):
        if isinstance(frames, SmartRange):
            if len(frames):
                return np.vstack([coords_range(srange, self.number, self.resid) for srange in frames.raw])
            return self._coords([])
        else:
            return self._coords(frames)

    @arrayify(shape=(None, 3))
    def _coords(self, frames):
        # return coords for frames
        traj_reader = self.get_reader(self.number)
        for f in frames:
            traj_reader.set_frame(f)
            yield traj_reader.residues_positions([self.resid]).next()

    def coords_smooth(self,sranges,smooth):
        for coord in smooth_coords_ranges(sranges, self.number, self.resid, smooth):
            yield coord

################################################################################<|MERGE_RESOLUTION|>--- conflicted
+++ resolved
@@ -22,7 +22,6 @@
 from os.path import splitext
 from collections import OrderedDict,namedtuple
 from itertools import izip_longest, imap
-from joblib import Parallel, delayed
 
 import numpy as np
 
@@ -750,14 +749,8 @@
             if convex_hull:
                 other_coords = other_residues.coords()
                 chull = self.chull()
-<<<<<<< HEAD
-                #>>> Parallel(n_jobs=2)(delayed(sqrt)(i ** 2) for i in range(10))
-                #return map_fun((delayed(is_point_within_convexhull)(args) for args in izip_longest(other_coords, [], fillvalue=chull)))
-                return map_fun(is_point_within_convexhull, izip_longest(other_coords, [], fillvalue=chull))
-=======
                 #return map_fun(is_point_within_convexhull, izip_longest(other_coords, [], fillvalue=chull))
                 return are_points_within_convexhull(other_coords, chull)
->>>>>>> ffc86b6c
             else:
                 # check if other selection is empty
                 this_ids = list(self.residues().ids())
