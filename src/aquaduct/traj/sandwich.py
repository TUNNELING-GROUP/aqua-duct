--- conflicted
+++ resolved
@@ -627,11 +627,6 @@
 
 from aquaduct.apps.data import GCS
 
-<<<<<<< HEAD
-from joblib import Memory
-#memory = Memory(cachedir='/home/tljm/Research/aqua-duct/valve_tests/km_test/cache')
-memory = Memory(cachedir='/cygdrive/f/projects/aqua-duct/valve_tests/km_test/cache')
-=======
 if GCS.cachedir:
     from joblib import Memory
     memory_cache = Memory(cachedir=GCS.cachedir,mmap_mode='r',verbose=0)
@@ -646,7 +641,6 @@
     for f in srange.get():
         reader.set_frame(f)
         yield reader.residues_positions([rid]).next()
->>>>>>> 4ed46fe4
 
 
 class SingleResidueSelection(ReaderAccess):
