<<<<<<< HEAD
nnoremap <F9> :silent !ctags-exuberant $(find src -iname '*.py')<CR> :redraw!<CR>
=======
nnoremap <F9> :silent !ectags $(find src -iname '*.py')<CR> :redraw!<CR>
set t_Co=256
colorscheme dracula
>>>>>>> f4689584
<|MERGE_RESOLUTION|>--- conflicted
+++ resolved
@@ -1,7 +1,3 @@
-<<<<<<< HEAD
 nnoremap <F9> :silent !ctags-exuberant $(find src -iname '*.py')<CR> :redraw!<CR>
-=======
-nnoremap <F9> :silent !ectags $(find src -iname '*.py')<CR> :redraw!<CR>
 set t_Co=256
 colorscheme dracula
->>>>>>> f4689584
