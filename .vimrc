--- conflicted
+++ resolved
@@ -1,8 +1,5 @@
 nnoremap <F9> :silent !ctags-exuberant $(find src -iname '*.py')<CR> :redraw!<CR>
 set t_Co=256
 colorscheme dracula
-<<<<<<< HEAD
 autocmd VimEnter * NERDTreeTabsOpen
-=======
 nnoremap <F12> :silent !./docs/make_pdf.sh &> /dev/null&<CR> :redraw!<CR>
->>>>>>> cd3aef84
